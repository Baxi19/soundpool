--- conflicted
+++ resolved
@@ -13,12 +13,7 @@
   flutter_web_plugins:
     sdk: flutter
   
-<<<<<<< HEAD
-  soundpool_platform_interface: 
-    path: ../soundpool_platform_interface
-=======
   soundpool_platform_interface: ^2.0.0-nullsafety.0
->>>>>>> 2e82417e
   
   http: ^0.13.0
 
